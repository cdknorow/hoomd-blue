/*
Highly Optimized Object-oriented Many-particle Dynamics -- Blue Edition
(HOOMD-blue) Open Source Software License Copyright 2008-2011 Ames Laboratory
Iowa State University and The Regents of the University of Michigan All rights
reserved.

HOOMD-blue may contain modifications ("Contributions") provided, and to which
copyright is held, by various Contributors who have granted The Regents of the
University of Michigan the right to modify and/or distribute such Contributions.

You may redistribute, use, and create derivate works of HOOMD-blue, in source
and binary forms, provided you abide by the following conditions:

* Redistributions of source code must retain the above copyright notice, this
list of conditions, and the following disclaimer both in the code and
prominently in any materials provided with the distribution.

* Redistributions in binary form must reproduce the above copyright notice, this
list of conditions, and the following disclaimer in the documentation and/or
other materials provided with the distribution.

* All publications and presentations based on HOOMD-blue, including any reports
or published results obtained, in whole or in part, with HOOMD-blue, will
acknowledge its use according to the terms posted at the time of submission on:
http://codeblue.umich.edu/hoomd-blue/citations.html

* Any electronic documents citing HOOMD-Blue will link to the HOOMD-Blue website:
http://codeblue.umich.edu/hoomd-blue/

* Apart from the above required attributions, neither the name of the copyright
holder nor the names of HOOMD-blue's contributors may be used to endorse or
promote products derived from this software without specific prior written
permission.

Disclaimer

THIS SOFTWARE IS PROVIDED BY THE COPYRIGHT HOLDER AND CONTRIBUTORS ``AS IS'' AND
ANY EXPRESS OR IMPLIED WARRANTIES, INCLUDING, BUT NOT LIMITED TO, THE IMPLIED
WARRANTIES OF MERCHANTABILITY, FITNESS FOR A PARTICULAR PURPOSE, AND/OR ANY
WARRANTIES THAT THIS SOFTWARE IS FREE OF INFRINGEMENT ARE DISCLAIMED.

IN NO EVENT SHALL THE COPYRIGHT HOLDER OR CONTRIBUTORS BE LIABLE FOR ANY DIRECT,
INDIRECT, INCIDENTAL, SPECIAL, EXEMPLARY, OR CONSEQUENTIAL DAMAGES (INCLUDING,
BUT NOT LIMITED TO, PROCUREMENT OF SUBSTITUTE GOODS OR SERVICES; LOSS OF USE,
DATA, OR PROFITS; OR BUSINESS INTERRUPTION) HOWEVER CAUSED AND ON ANY THEORY OF
LIABILITY, WHETHER IN CONTRACT, STRICT LIABILITY, OR TORT (INCLUDING NEGLIGENCE
OR OTHERWISE) ARISING IN ANY WAY OUT OF THE USE OF THIS SOFTWARE, EVEN IF
ADVISED OF THE POSSIBILITY OF SUCH DAMAGE.
*/

// Maintainer: joaander

#include <boost/python.hpp>
#include <boost/bind.hpp>
#include <algorithm>

#include "CellList.h"

using namespace boost;
using namespace boost::python;
using namespace std;

/*! \param sysdef system to compute the cell list of
*/
CellList::CellList(boost::shared_ptr<SystemDefinition> sysdef)
    : Compute(sysdef),  m_nominal_width(Scalar(1.0f)), m_radius(1), m_max_cells(UINT_MAX), m_compute_tdb(false),
      m_flag_charge(false)
    {
    m_exec_conf->msg->notice(5) << "Constructing CellList" << endl;

    // allocation is deferred until the first compute() call - initialize values to dummy variables
    m_width = make_scalar3(0.0, 0.0, 0.0);
    m_dim = make_uint3(0,0,0);
    m_Nmax = 0;
    m_params_changed = true;
    m_particles_sorted = false;
    m_box_changed = false;
    GPUArray<unsigned int> conditions(3, exec_conf);
    m_conditions.swap(conditions);
    
    m_sort_connection = m_pdata->connectParticleSort(bind(&CellList::slotParticlesSorted, this));
    m_boxchange_connection = m_pdata->connectBoxChange(bind(&CellList::slotBoxChanged, this));

    for (unsigned int i = 0; i < 3; i++)
        m_has_ghost_layer[i] = false;

    }

CellList::~CellList()
    {
    m_exec_conf->msg->notice(5) << "Destroying CellList" << endl;
    m_sort_connection.disconnect();
    m_boxchange_connection.disconnect();
    }

/*! \returns Cell dimensions that match with the current width, box dimension, and max_cells setting
*/
uint3 CellList::computeDimensions()
    {
    uint3 dim;
    
    // calculate the bin dimensions
    const BoxDim& box = m_pdata->getBox();
<<<<<<< HEAD
    assert(box.xhi > box.xlo && box.yhi > box.ylo && box.zhi > box.zlo);

    dim.x = (unsigned int)((box.xhi - box.xlo) / (m_nominal_width));
    dim.y = (unsigned int)((box.yhi - box.ylo) / (m_nominal_width));

    if (m_has_ghost_layer[0])
        dim.x += 2;
    if (m_has_ghost_layer[1])
        dim.y += 2;

=======
    Scalar3 L = box.getL();
    dim.x = (unsigned int)((L.x) / (m_nominal_width));
    dim.y = (unsigned int)((L.y) / (m_nominal_width));
    
>>>>>>> e7276024
    if (m_sysdef->getNDimensions() == 2)
        {
        dim.z = 3;
    
        // decrease the number of bins if it exceeds the max
        if (dim.x * dim.y * dim.z > m_max_cells)
            {
            float scale_factor = powf(float(m_max_cells) / float(dim.x*dim.y*dim.z), 1.0f/2.0f);
            dim.x = int(float(dim.x)*scale_factor);
            dim.y = int(float(dim.y)*scale_factor);
            }
        }
    else
        {
        dim.z = (unsigned int)((L.z) / (m_nominal_width));

        if (m_has_ghost_layer[2])
            dim.z += 2;

        // decrease the number of bins if it exceeds the max
        if (dim.x * dim.y * dim.z > m_max_cells)
            {
            float scale_factor = powf(float(m_max_cells) / float(dim.x*dim.y*dim.z), 1.0f/3.0f);
            dim.x = int(float(dim.x)*scale_factor);
            dim.y = int(float(dim.y)*scale_factor);
            dim.z = int(float(dim.z)*scale_factor);
            }
        }
    
    return dim;
    }

void CellList::compute(unsigned int timestep)
    {
    bool force = false;
    
    if (m_prof)
        m_prof->push("Cell");
    
    if (m_params_changed)
        {
        // need to fully reinitialize on any parameter change
        initializeAll();
        m_params_changed = false;
        force = true;
        }
    
    if (m_box_changed)
        {
        uint3 new_dim = computeDimensions();
        if (new_dim.x == m_dim.x && new_dim.y == m_dim.y && new_dim.z == m_dim.z)
            {
            // number of bins has not changed, only need to update width
            initializeWidth();
            }
        else
            {
            // number of bins has changed, need to fully reinitialize memory
            initializeAll();
            }
        
        m_box_changed = false;
        force = true;
        }
    
    if (m_particles_sorted)
        {
        // sorted particles simply need a forced update to get the proper indices in the data structure
        m_particles_sorted = false;
        force = true;
        }
    
    // only update if we need to
    if (shouldCompute(timestep) || force)
        {
        bool overflowed = false;
        do
            {
            computeCellList();
            
            overflowed = checkConditions();
            // if we overflowed, need to reallocate memory and reset the conditions
            if (overflowed)
                {
                initializeAll();
                resetConditions();
                }
            } while (overflowed);
        }
    
    if (m_prof)
        m_prof->pop();
    }

/*! \param num_iters Number of iterations to average for the benchmark
    \returns Milliseconds of execution time per calculation

    Calls computeCellList repeatedly to benchmark the compute
*/
double CellList::benchmark(unsigned int num_iters)
    {
    ClockSource t;
    
    // ensure that any changed parameters have been propagaged and memory allocated
    compute(0);
    
    // warm up run
    computeCellList();
    
#ifdef ENABLE_CUDA
    if (exec_conf->isCUDAEnabled())
        {
        cudaThreadSynchronize();
        CHECK_CUDA_ERROR();
        }
#endif
    
    // benchmark
    uint64_t start_time = t.getTime();
    for (unsigned int i = 0; i < num_iters; i++)
        computeCellList();
        
#ifdef ENABLE_CUDA
    if (exec_conf->isCUDAEnabled())
        cudaThreadSynchronize();
#endif
    uint64_t total_time_ns = t.getTime() - start_time;
    
    // convert the run time to milliseconds
    return double(total_time_ns) / 1e6 / double(num_iters);
    }

void CellList::initializeAll()
    {
    initializeWidth();
    initializeMemory();
    }

void CellList::initializeWidth()
    {
    if (m_prof)
        m_prof->push("init");
    
    // initialize dimensions and width
    m_dim = computeDimensions();

    const BoxDim& box = m_pdata->getBox();
<<<<<<< HEAD

    uint3 inner_dim;
    if (m_sysdef->getNDimensions() == 2)
        inner_dim = make_uint3(m_has_ghost_layer[0] ? m_dim.x-2 : m_dim.x,
                               m_has_ghost_layer[1] ? m_dim.y-2 : m_dim.y,
                               m_dim.z);
    else
        inner_dim = make_uint3(m_has_ghost_layer[0] ? m_dim.x-2 : m_dim.x,
                               m_has_ghost_layer[1] ? m_dim.y-2 : m_dim.y,
                               m_has_ghost_layer[2] ? m_dim.z-2 : m_dim.z);

    m_width.x = (box.xhi - box.xlo) / Scalar(inner_dim.x);
    m_width.y = (box.yhi - box.ylo) / Scalar(inner_dim.y);
    m_width.z = (box.zhi - box.zlo) / Scalar(inner_dim.z);
=======
    Scalar3 L = box.getL();
    m_width.x = (L.x) / Scalar(m_dim.x);
    m_width.y = (L.y) / Scalar(m_dim.y);
    m_width.z = (L.z) / Scalar(m_dim.z);
>>>>>>> e7276024

    if (m_prof)
        m_prof->pop();

    }

void CellList::initializeMemory()
    {
    if (m_prof)
        m_prof->push("init");

    // if it is still set at 0, estimate Nmax
    if (m_Nmax == 0)
        {
        unsigned int estim_Nmax = (unsigned int)(ceilf(float((m_pdata->getN()+m_pdata->getNGhosts())*1.0f / float(m_dim.x*m_dim.y*m_dim.z))));
        m_Nmax = estim_Nmax + 8 - (estim_Nmax & 7);
        }
    else
        {
        // otherwise, round up to the nearest multiple of 8 if we are not already on one
        if ((m_Nmax & 7) != 0)
            m_Nmax = m_Nmax + 8 - (m_Nmax & 7);
        }

    m_exec_conf->msg->notice(6) << "cell list: allocating " << m_dim.x << " x " << m_dim.y << " x " << m_dim.z
                                << " x " << m_Nmax << endl;

    // initialize indexers
    m_cell_indexer = Index3D(m_dim.x, m_dim.y, m_dim.z);
    m_cell_list_indexer = Index2D(m_Nmax, m_cell_indexer.getNumElements());
    m_cell_adj_indexer = Index2D((m_radius*2+1)*(m_radius*2+1)*(m_radius*2+1), m_cell_indexer.getNumElements());
    
    // allocate memory
    GPUArray<unsigned int> cell_size(m_cell_indexer.getNumElements(), exec_conf);
    m_cell_size.swap(cell_size);

    GPUArray<unsigned int> cell_adj(m_cell_adj_indexer.getNumElements(), exec_conf);
    m_cell_adj.swap(cell_adj);
    
    GPUArray<Scalar4> xyzf(m_cell_list_indexer.getNumElements(), exec_conf);
    m_xyzf.swap(xyzf);
    
    if (m_compute_tdb)
        {
        GPUArray<Scalar4> tdb(m_cell_list_indexer.getNumElements(), exec_conf);
        m_tdb.swap(tdb);
        }
    else
        {
        // array is no longer needed, discard it
        GPUArray<Scalar4> tdb;
        m_tdb.swap(tdb);
        }

    if (m_prof)
        m_prof->pop();
    
    initializeCellAdj();
    }

void CellList::initializeCellAdj()
    {
    if (m_prof)
        m_prof->push("init");
    
    ArrayHandle<unsigned int> h_cell_adj(m_cell_adj, access_location::host, access_mode::overwrite);
    
    // loop over all cells
    for (int k = 0; k < int(m_dim.z); k++)
        for (int j = 0; j < int(m_dim.y); j++)
            for (int i = 0; i < int(m_dim.x); i++)
                {
                unsigned int cur_cell = m_cell_indexer(i,j,k);
                unsigned int offset = 0;
                
                // loop over neighboring cells
                // need signed integer values for performing index calculations with negative values
                int r = int(m_radius);
                int mx = int(m_dim.x);
                int my = int(m_dim.y);
                int mz = int(m_dim.z);
                for (int nk = k-r; nk <= k+r; nk++)
                    for (int nj = j-r; nj <= j+r; nj++)
                        for (int ni = i-r; ni <= i+r; ni++)
                            {
                            int wrapi = ni % mx;
                            if (wrapi < 0)
                                wrapi += mx;
                            
                            int wrapj = nj % my;
                            if (wrapj < 0)
                                wrapj += my;
                            
                            int wrapk = nk % mz;
                            if (wrapk < 0)
                                wrapk += mz;
                            
                            unsigned int neigh_cell = m_cell_indexer(wrapi, wrapj, wrapk);
                            h_cell_adj.data[m_cell_adj_indexer(offset, cur_cell)] = neigh_cell;
                            offset++;
                            }
                
                // sort the adj list for each cell
                sort(&h_cell_adj.data[m_cell_adj_indexer(0, cur_cell)],
                     &h_cell_adj.data[m_cell_adj_indexer(offset, cur_cell)]);
                }
    
    if (m_prof)
        m_prof->pop();
    }

void CellList::computeCellList()
    {
    if (m_prof)
        m_prof->push("compute");
    
<<<<<<< HEAD
    // precompute scale factor
    Scalar3 scale = make_scalar3(Scalar(1.0) / m_width.x,
                                 Scalar(1.0) / m_width.y,
                                 Scalar(1.0) / m_width.z);

    // the ghost layer width in every direction is given by 2* the cell width
    Scalar3 ghost_width;

    if (m_sysdef->getNDimensions() == 2)
        ghost_width = make_scalar3(m_has_ghost_layer[0] ? m_width.x : Scalar(0.0),
                                   m_has_ghost_layer[1] ? m_width.y : Scalar(0.0),
                                   0.0);
    else
        ghost_width = make_scalar3(m_has_ghost_layer[0] ? m_width.x : Scalar(0.0),
                                   m_has_ghost_layer[1] ? m_width.y : Scalar(0.0),
                                   m_has_ghost_layer[2] ? m_width.z : Scalar(0.0));

=======
>>>>>>> e7276024
    // acquire the particle data
    ArrayHandle< Scalar4 > h_pos(m_pdata->getPositions(), access_location::host, access_mode::read);
    ArrayHandle< Scalar > h_charge(m_pdata->getCharges(), access_location::host, access_mode::read);
    ArrayHandle< unsigned int > h_body(m_pdata->getBodies(), access_location::host, access_mode::read);
    ArrayHandle< Scalar > h_diameter(m_pdata->getDiameters(), access_location::host, access_mode::read);
    const BoxDim& box = m_pdata->getBox();
    
    // access the cell list data arrays
    ArrayHandle<unsigned int> h_cell_size(m_cell_size, access_location::host, access_mode::overwrite);
    ArrayHandle<Scalar4> h_xyzf(m_xyzf, access_location::host, access_mode::overwrite);
    ArrayHandle<Scalar4> h_tdb(m_tdb, access_location::host, access_mode::overwrite);
    ArrayHandle<unsigned int> h_conditions(m_conditions, access_location::host, access_mode::readwrite);
    
    // shorthand copies of the indexers
    Index3D ci = m_cell_indexer;
    Index2D cli = m_cell_list_indexer;
    
    // clear the bin sizes to 0
    memset(h_cell_size.data, 0, sizeof(unsigned int) * m_cell_indexer.getNumElements());
    
    // for each particle
    unsigned n_tot_particles = m_pdata->getN() + m_pdata->getNGhosts();
    for (unsigned int n = 0; n < n_tot_particles; n++)
        {
        Scalar3 p = make_scalar3(h_pos.data[n].x, h_pos.data[n].y, h_pos.data[n].z);
        if (isnan(p.x) || isnan(p.y) || isnan(p.z))
            {
            h_conditions.data[1] = n+1;
            continue;
            }
            
        // find the bin each particle belongs in
<<<<<<< HEAD
        unsigned int ib = (unsigned int)((h_pos.data[n].x-box.xlo+ghost_width.x)*scale.x);
        unsigned int jb = (unsigned int)((h_pos.data[n].y-box.ylo+ghost_width.y)*scale.y);
        unsigned int kb = (unsigned int)((h_pos.data[n].z-box.zlo+ghost_width.z)*scale.z);

=======
        Scalar3 f = box.makeFraction(p);
        unsigned int ib = (unsigned int)(f.x * m_dim.x);
        unsigned int jb = (unsigned int)(f.y * m_dim.y);
        unsigned int kb = (unsigned int)(f.z * m_dim.z);
        
>>>>>>> e7276024
        // need to handle the case where the particle is exactly at the box hi
        if (ib == m_dim.x)
            ib = 0;
        if (jb == m_dim.y)
            jb = 0;
        if (kb == m_dim.z)
            kb = 0;

#ifdef ENABLE_MPI
        if (n >= m_pdata->getN())
            {
            // if a ghost particle is out of bounds, silently ignore it

            if (ib > m_dim.x || jb > m_dim.y || kb > m_dim.z)
                continue;
            }
#endif

        // sanity check
        assert(ib < (unsigned int)(m_dim.x) && jb < (unsigned int)(m_dim.y) && kb < (unsigned int)(m_dim.z));
        
        // record its bin
        unsigned int bin = ci(ib, jb, kb);
        // check if the particle is inside the dimensions
        if (bin >= ci.getNumElements())
            {
            h_conditions.data[2] = n+1;
            continue;
            }

        // setup the flag value to store
        Scalar flag;
        if (m_flag_charge)
            flag = h_charge.data[n];
        else
            flag = __int_as_scalar(n);

        // store the bin entries
        unsigned int offset = h_cell_size.data[bin];
        
        if (offset < m_Nmax)
            {
            h_xyzf.data[cli(offset, bin)] = make_scalar4(h_pos.data[n].x, h_pos.data[n].y, h_pos.data[n].z, flag);
            if (m_compute_tdb)
                {
                h_tdb.data[cli(offset, bin)] = make_scalar4(h_pos.data[n].w,
                                                            h_diameter.data[n],
                                                            __int_as_scalar(h_body.data[n]),
                                                            Scalar(0.0));
                }
            }
        else
            {
            h_conditions.data[0] = max(h_conditions.data[0], offset+1);
            }
        
        // increment the cell occupancy counter
        h_cell_size.data[bin]++;
        }
        
    if (m_prof)
        m_prof->pop();
    }
                
bool CellList::checkConditions()            
    {
    bool result = false;

    ArrayHandle<unsigned int> h_conditions(m_conditions, access_location::host, access_mode::read);

    // up m_Nmax to the overflow value, reallocate memory and set the overflow condition
    if (h_conditions.data[0] > m_Nmax)
        {
        m_Nmax = h_conditions.data[0];
        result = true;
        }                 

    // detect nan position errors
    if (h_conditions.data[1])
        {
        unsigned int n = h_conditions.data[1] - 1;
        m_exec_conf->msg->error() << "Particle " << n << " has NaN for its position." << endl;
        throw runtime_error("Error computing cell list");
        }

    // detect particles leaving box errors
    if (h_conditions.data[2])
        {
        unsigned int n = h_conditions.data[2] - 1;
<<<<<<< HEAD
        const BoxDim& box =  m_pdata->getBox();
        ArrayHandle<Scalar4> h_pos(m_pdata->getPositions(), access_location::host, access_mode::read);
        ArrayHandle<unsigned int> h_global_tag(m_pdata->getGlobalTags(), access_location::host, access_mode::read);
        unsigned int tag = h_global_tag.data[n];
        Scalar4 pos = h_pos.data[n];
        cout << "pos " << tag << ": " << pos.x << " " << pos.y << " " << pos.z << endl;
        cout << "lo: " << box.xlo << " " << box.ylo << " " << box.zlo << endl;
        cout << "hi: " << box.xhi << " " << box.yhi << " " << box.zhi << endl;

        if (n < m_pdata->getN())
            {
            cerr << endl << "***Error! Particle " << tag << " is no longer in the simulation box." << endl
                 << endl;
            }
        else
            {
            cerr << endl << "***Error! Ghost particle " << tag << " is no longer in the simulation box." << endl
                 << endl;
            }

=======
        m_exec_conf->msg->error() << "Particle " << n << " is no longer in the simulation box." << endl
             << endl;
>>>>>>> e7276024
        throw runtime_error("Error computing cell list");
        }

    return result;
    }

void CellList::resetConditions()
    {
    ArrayHandle<unsigned int> h_conditions(m_conditions, access_location::host, access_mode::overwrite);
    h_conditions.data[0] = 0;
    h_conditions.data[1] = 0;
    h_conditions.data[2] = 0;
    }



void export_CellList()
    {
    class_<CellList, boost::shared_ptr<CellList>, bases<Compute>, boost::noncopyable >
        ("CellList", init< boost::shared_ptr<SystemDefinition> >())
        .def("setNominalWidth", &CellList::setNominalWidth)
        .def("setRadius", &CellList::setRadius)
        .def("setMaxCells", &CellList::setMaxCells)
        .def("setComputeTDB", &CellList::setComputeTDB)
        .def("setFlagCharge", &CellList::setFlagCharge)
        .def("setFlagIndex", &CellList::setFlagIndex)
        .def("getWidth", &CellList::getWidth, return_internal_reference<>())
        .def("getDim", &CellList::getDim, return_internal_reference<>())
        .def("getNmax", &CellList::getNmax)
        .def("benchmark", &CellList::benchmark)
        ;
    }
<|MERGE_RESOLUTION|>--- conflicted
+++ resolved
@@ -101,23 +101,16 @@
     
     // calculate the bin dimensions
     const BoxDim& box = m_pdata->getBox();
-<<<<<<< HEAD
-    assert(box.xhi > box.xlo && box.yhi > box.ylo && box.zhi > box.zlo);
-
-    dim.x = (unsigned int)((box.xhi - box.xlo) / (m_nominal_width));
-    dim.y = (unsigned int)((box.yhi - box.ylo) / (m_nominal_width));
+
+    Scalar3 L = box.getL();
+    dim.x = (unsigned int)((L.x) / (m_nominal_width));
+    dim.y = (unsigned int)((L.y) / (m_nominal_width));
 
     if (m_has_ghost_layer[0])
         dim.x += 2;
     if (m_has_ghost_layer[1])
         dim.y += 2;
 
-=======
-    Scalar3 L = box.getL();
-    dim.x = (unsigned int)((L.x) / (m_nominal_width));
-    dim.y = (unsigned int)((L.y) / (m_nominal_width));
-    
->>>>>>> e7276024
     if (m_sysdef->getNDimensions() == 2)
         {
         dim.z = 3;
@@ -265,7 +258,6 @@
     m_dim = computeDimensions();
 
     const BoxDim& box = m_pdata->getBox();
-<<<<<<< HEAD
 
     uint3 inner_dim;
     if (m_sysdef->getNDimensions() == 2)
@@ -277,15 +269,10 @@
                                m_has_ghost_layer[1] ? m_dim.y-2 : m_dim.y,
                                m_has_ghost_layer[2] ? m_dim.z-2 : m_dim.z);
 
-    m_width.x = (box.xhi - box.xlo) / Scalar(inner_dim.x);
-    m_width.y = (box.yhi - box.ylo) / Scalar(inner_dim.y);
-    m_width.z = (box.zhi - box.zlo) / Scalar(inner_dim.z);
-=======
     Scalar3 L = box.getL();
-    m_width.x = (L.x) / Scalar(m_dim.x);
-    m_width.y = (L.y) / Scalar(m_dim.y);
-    m_width.z = (L.z) / Scalar(m_dim.z);
->>>>>>> e7276024
+    m_width.x = (L.x) / Scalar(inner_dim.x);
+    m_width.y = (L.y) / Scalar(inner_dim.y);
+    m_width.z = (L.z) / Scalar(inner_dim.z);
 
     if (m_prof)
         m_prof->pop();
@@ -402,12 +389,6 @@
     if (m_prof)
         m_prof->push("compute");
     
-<<<<<<< HEAD
-    // precompute scale factor
-    Scalar3 scale = make_scalar3(Scalar(1.0) / m_width.x,
-                                 Scalar(1.0) / m_width.y,
-                                 Scalar(1.0) / m_width.z);
-
     // the ghost layer width in every direction is given by 2* the cell width
     Scalar3 ghost_width;
 
@@ -420,8 +401,6 @@
                                    m_has_ghost_layer[1] ? m_width.y : Scalar(0.0),
                                    m_has_ghost_layer[2] ? m_width.z : Scalar(0.0));
 
-=======
->>>>>>> e7276024
     // acquire the particle data
     ArrayHandle< Scalar4 > h_pos(m_pdata->getPositions(), access_location::host, access_mode::read);
     ArrayHandle< Scalar > h_charge(m_pdata->getCharges(), access_location::host, access_mode::read);
@@ -454,18 +433,11 @@
             }
             
         // find the bin each particle belongs in
-<<<<<<< HEAD
-        unsigned int ib = (unsigned int)((h_pos.data[n].x-box.xlo+ghost_width.x)*scale.x);
-        unsigned int jb = (unsigned int)((h_pos.data[n].y-box.ylo+ghost_width.y)*scale.y);
-        unsigned int kb = (unsigned int)((h_pos.data[n].z-box.zlo+ghost_width.z)*scale.z);
-
-=======
         Scalar3 f = box.makeFraction(p);
         unsigned int ib = (unsigned int)(f.x * m_dim.x);
         unsigned int jb = (unsigned int)(f.y * m_dim.y);
         unsigned int kb = (unsigned int)(f.z * m_dim.z);
         
->>>>>>> e7276024
         // need to handle the case where the particle is exactly at the box hi
         if (ib == m_dim.x)
             ib = 0;
@@ -555,31 +527,9 @@
     if (h_conditions.data[2])
         {
         unsigned int n = h_conditions.data[2] - 1;
-<<<<<<< HEAD
-        const BoxDim& box =  m_pdata->getBox();
-        ArrayHandle<Scalar4> h_pos(m_pdata->getPositions(), access_location::host, access_mode::read);
-        ArrayHandle<unsigned int> h_global_tag(m_pdata->getGlobalTags(), access_location::host, access_mode::read);
-        unsigned int tag = h_global_tag.data[n];
-        Scalar4 pos = h_pos.data[n];
-        cout << "pos " << tag << ": " << pos.x << " " << pos.y << " " << pos.z << endl;
-        cout << "lo: " << box.xlo << " " << box.ylo << " " << box.zlo << endl;
-        cout << "hi: " << box.xhi << " " << box.yhi << " " << box.zhi << endl;
-
         if (n < m_pdata->getN())
-            {
-            cerr << endl << "***Error! Particle " << tag << " is no longer in the simulation box." << endl
-                 << endl;
-            }
-        else
-            {
-            cerr << endl << "***Error! Ghost particle " << tag << " is no longer in the simulation box." << endl
-                 << endl;
-            }
-
-=======
         m_exec_conf->msg->error() << "Particle " << n << " is no longer in the simulation box." << endl
              << endl;
->>>>>>> e7276024
         throw runtime_error("Error computing cell list");
         }
 
