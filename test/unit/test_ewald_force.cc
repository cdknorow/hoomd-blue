/*
Highly Optimized Object-oriented Many-particle Dynamics -- Blue Edition
(HOOMD-blue) Open Source Software License Copyright 2008-2011 Ames Laboratory
Iowa State University and The Regents of the University of Michigan All rights
reserved.

HOOMD-blue may contain modifications ("Contributions") provided, and to which
copyright is held, by various Contributors who have granted The Regents of the
University of Michigan the right to modify and/or distribute such Contributions.

You may redistribute, use, and create derivate works of HOOMD-blue, in source
and binary forms, provided you abide by the following conditions:

* Redistributions of source code must retain the above copyright notice, this
list of conditions, and the following disclaimer both in the code and
prominently in any materials provided with the distribution.

* Redistributions in binary form must reproduce the above copyright notice, this
list of conditions, and the following disclaimer in the documentation and/or
other materials provided with the distribution.

* All publications and presentations based on HOOMD-blue, including any reports
or published results obtained, in whole or in part, with HOOMD-blue, will
acknowledge its use according to the terms posted at the time of submission on:
http://codeblue.umich.edu/hoomd-blue/citations.html

* Any electronic documents citing HOOMD-Blue will link to the HOOMD-Blue website:
http://codeblue.umich.edu/hoomd-blue/

* Apart from the above required attributions, neither the name of the copyright
holder nor the names of HOOMD-blue's contributors may be used to endorse or
promote products derived from this software without specific prior written
permission.

Disclaimer

THIS SOFTWARE IS PROVIDED BY THE COPYRIGHT HOLDER AND CONTRIBUTORS ``AS IS'' AND
ANY EXPRESS OR IMPLIED WARRANTIES, INCLUDING, BUT NOT LIMITED TO, THE IMPLIED
WARRANTIES OF MERCHANTABILITY, FITNESS FOR A PARTICULAR PURPOSE, AND/OR ANY
WARRANTIES THAT THIS SOFTWARE IS FREE OF INFRINGEMENT ARE DISCLAIMED.

IN NO EVENT SHALL THE COPYRIGHT HOLDER OR CONTRIBUTORS BE LIABLE FOR ANY DIRECT,
INDIRECT, INCIDENTAL, SPECIAL, EXEMPLARY, OR CONSEQUENTIAL DAMAGES (INCLUDING,
BUT NOT LIMITED TO, PROCUREMENT OF SUBSTITUTE GOODS OR SERVICES; LOSS OF USE,
DATA, OR PROFITS; OR BUSINESS INTERRUPTION) HOWEVER CAUSED AND ON ANY THEORY OF
LIABILITY, WHETHER IN CONTRACT, STRICT LIABILITY, OR TORT (INCLUDING NEGLIGENCE
OR OTHERWISE) ARISING IN ANY WAY OUT OF THE USE OF THIS SOFTWARE, EVEN IF
ADVISED OF THE POSSIBILITY OF SUCH DAMAGE.
*/


#ifdef WIN32
#pragma warning( push )
#pragma warning( disable : 4103 4244 )
#endif

#include <iostream>
#include <fstream>

#include <boost/bind.hpp>
#include <boost/function.hpp>
#include <boost/shared_ptr.hpp>

#include "AllPairPotentials.h"

#include "NeighborListBinned.h"
#include "Initializers.h"

#include <math.h>

using namespace std;
using namespace boost;

/*! \file ewald_force_test.cc
    \brief Implements unit tests for PotentialPairEwald and descendants
    \ingroup unit_tests
*/

//! Name the unit test module
#define BOOST_TEST_MODULE PotentialPairEwaldTests
#include "boost_utf_configure.h"

//! Typedef'd PotentialPairEwald factory
typedef boost::function<shared_ptr<PotentialPairEwald> (shared_ptr<SystemDefinition> sysdef,
                                                         shared_ptr<NeighborList> nlist)> ewaldforce_creator;

//! Test the ability of the ewald force compute to actually calucate forces
void ewald_force_particle_test(ewaldforce_creator ewald_creator, boost::shared_ptr<ExecutionConfiguration> exec_conf)
    {
    // this 3-particle test subtly checks several conditions
    // the particles are arranged on the x axis,  1   2   3
    // such that 2 is inside the cuttoff radius of 1 and 3, but 1 and 3 are outside the cuttoff
    // of course, the buffer will be set on the neighborlist so that 3 is included in it
    // thus, this case tests the ability of the force summer to sum more than one force on
    // a particle and ignore a particle outside the radius
    
    // periodic boundary conditions will be handeled in another test
    shared_ptr<SystemDefinition> sysdef_3(new SystemDefinition(3, BoxDim(1000.0), 1, 0, 0, 0, 0, exec_conf));
    shared_ptr<ParticleData> pdata_3 = sysdef_3->getParticleData();
<<<<<<< HEAD
    
    pdata_3->setPosition(0,make_scalar3(0.0,0.0,0.0));
    pdata_3->setPosition(1,make_scalar3(1.0,0.0,0.0));
    pdata_3->setPosition(2,make_scalar3(2.0,0.0,0.0));
    pdata_3->setCharge(0,1.0);
    pdata_3->setCharge(1,1.0);
    pdata_3->setCharge(2,-1.0);

=======
    pdata_3->setFlags(~PDataFlags(0));

    ParticleDataArrays arrays = pdata_3->acquireReadWrite();
    arrays.x[0] = arrays.y[0] = arrays.z[0] = 0.0;
    arrays.x[1] = Scalar(1.0); arrays.y[1] = arrays.z[1] = 0.0;
    arrays.x[2] = Scalar(2.0); arrays.y[2] = arrays.z[2] = 0.0;
    arrays.charge[0] = 1.0;
    arrays.charge[1] = 1.0;
    arrays.charge[2] = -1.0;

    pdata_3->release();
>>>>>>> 4ad83e67
    shared_ptr<NeighborList> nlist_3(new NeighborList(sysdef_3, Scalar(1.3), Scalar(3.0)));
    shared_ptr<PotentialPairEwald> fc_3 = ewald_creator(sysdef_3, nlist_3);
    fc_3->setRcut(0, 0, Scalar(1.3));
    
    // first test: choose a basic set of values
    Scalar kappa = Scalar(0.5);
    fc_3->setParams(0,0,kappa);
    
    // compute the forces
    fc_3->compute(0);
    
    {
    ArrayHandle<Scalar4> h_force(fc_3->getForceArray(), access_location::host, access_mode::read);
    ArrayHandle<Scalar> h_virial(fc_3->getVirialArray(), access_location::host, access_mode::read);
    unsigned int pitch = fc_3->getVirialArray().getPitch();
    
    MY_BOOST_CHECK_CLOSE(h_force.data[0].x, -0.9188914117, tol);
    MY_BOOST_CHECK_SMALL(h_force.data[0].y, tol_small);
    MY_BOOST_CHECK_SMALL(h_force.data[0].z, tol_small);
    MY_BOOST_CHECK_CLOSE(h_force.data[0].w, 0.4795001222/2.0, tol);
    MY_BOOST_CHECK_CLOSE(h_virial.data[0*pitch]
                        +h_virial.data[3*pitch]
                        +h_virial.data[5*pitch], 0.9188914117/2.0, tol);
    
    MY_BOOST_CHECK_CLOSE(h_force.data[1].x, 0.9188914117*2.0, tol);
    MY_BOOST_CHECK_SMALL(h_force.data[1].y, tol_small);
    MY_BOOST_CHECK_SMALL(h_force.data[1].z, tol_small);
    MY_BOOST_CHECK_SMALL(h_force.data[1].w, tol_small);
    MY_BOOST_CHECK_SMALL(h_virial.data[0*pitch+1]
                        +h_virial.data[3*pitch+1]
                        +h_virial.data[5*pitch+1], tol_small);
    
    MY_BOOST_CHECK_CLOSE(h_force.data[2].x, -0.9188914117, tol);
    MY_BOOST_CHECK_SMALL(h_force.data[2].y, tol_small);
    MY_BOOST_CHECK_SMALL(h_force.data[2].z, tol_small);
    MY_BOOST_CHECK_CLOSE(h_force.data[2].w, -0.4795001222/2.0, tol);
    MY_BOOST_CHECK_CLOSE(h_virial.data[0*pitch+2]
                        +h_virial.data[3*pitch+2]
                        +h_virial.data[5*pitch+2], -0.9188914117/2.0, tol);
    }
    
    // swap the order of particles 0 ans 2 in memory to check that the force compute handles this properly
    {
    ArrayHandle<Scalar4> h_pos(pdata_3->getPositions(), access_location::host, access_mode::readwrite);
    ArrayHandle<unsigned int> h_tag(pdata_3->getTags(), access_location::host, access_mode::readwrite);
    ArrayHandle<unsigned int> h_rtag(pdata_3->getRTags(), access_location::host, access_mode::readwrite);

    h_pos.data[2].x = h_pos.data[2].y = h_pos.data[2]. z = 0.0;
    h_pos.data[0].x = 2.0; h_pos.data[0].y = h_pos.data[0].z = 0.0;
    
    h_tag.data[0] = 2;
    h_tag.data[2] = 0;
    h_rtag.data[0] = 2;
    h_rtag.data[2] = 0;
    }

    // notify the particle data that we changed the order
    pdata_3->notifyParticleSort();
    
    // recompute the forces at the same timestep, they should be updated
    fc_3->compute(1);
    
    {
    ArrayHandle<Scalar4> h_force(fc_3->getForceArray(), access_location::host, access_mode::read);
    ArrayHandle<Scalar> h_virial(fc_3->getVirialArray(), access_location::host, access_mode::read);

    MY_BOOST_CHECK_CLOSE(h_force.data[0].x, 0.9188914117, tol);
    MY_BOOST_CHECK_CLOSE(h_force.data[2].x, 0.9188914117, tol);
    }
    }

//! Unit test a comparison between 2 PotentialPairEwald's on a "real" system
void ewald_force_comparison_test(ewaldforce_creator ewald_creator1,
                                  ewaldforce_creator ewald_creator2,
                                  boost::shared_ptr<ExecutionConfiguration> exec_conf)
    {
    const unsigned int N = 5000;
    
    // create a random particle system to sum forces on
    RandomInitializer rand_init(N, Scalar(0.1), Scalar(1.0), "A");
    shared_ptr<SystemDefinition> sysdef(new SystemDefinition(rand_init, exec_conf));
    shared_ptr<ParticleData> pdata = sysdef->getParticleData();
    pdata->setFlags(~PDataFlags(0));

    shared_ptr<NeighborListBinned> nlist(new NeighborListBinned(sysdef, Scalar(3.0), Scalar(0.8)));
    
    shared_ptr<PotentialPairEwald> fc1 = ewald_creator1(sysdef, nlist);
    shared_ptr<PotentialPairEwald> fc2 = ewald_creator2(sysdef, nlist);
    fc1->setRcut(0, 0, Scalar(3.0));
    fc2->setRcut(0, 0, Scalar(3.0));
    
    // setup some values for epsilon and sigma
    Scalar kappa = Scalar(0.5);
    
    // specify the force parameters
    fc1->setParams(0,0,kappa);
    fc2->setParams(0,0,kappa);
    
    // compute the forces
    fc1->compute(0);
    fc2->compute(0);
    
    // verify that the forces are identical (within roundoff errors)
    ArrayHandle<Scalar4> h_force1(fc1->getForceArray(), access_location::host, access_mode::read);
    ArrayHandle<Scalar> h_virial1(fc1->getVirialArray(), access_location::host, access_mode::read);
    ArrayHandle<Scalar4> h_force2(fc2->getForceArray(), access_location::host, access_mode::read);
    ArrayHandle<Scalar> h_virial2(fc2->getVirialArray(), access_location::host, access_mode::read);

    unsigned int pitch = fc1->getVirialArray().getPitch();
    
    // compare average deviation between the two computes
    double deltaf2 = 0.0;
    double deltape2 = 0.0;
    double deltav2[6];
    for (unsigned int i = 0; i < 6; i++)
        deltav2[i] = 0.0;
        
    for (unsigned int i = 0; i < N; i++)
        {
        deltaf2 += double(h_force1.data[i].x - h_force2.data[i].x) * double(h_force1.data[i].x - h_force2.data[i].x);
        deltaf2 += double(h_force1.data[i].y - h_force2.data[i].y) * double(h_force1.data[i].y - h_force2.data[i].y);
        deltaf2 += double(h_force1.data[i].z - h_force2.data[i].z) * double(h_force1.data[i].z - h_force2.data[i].z);
        deltape2 += double(h_force1.data[i].w - h_force2.data[i].w) * double(h_force1.data[i].w - h_force2.data[i].w);
        for (unsigned int j = 0; j < 6; j++)
            deltav2[j] += double(h_virial1.data[j*pitch+i] - h_virial2.data[j*pitch+i]) * double(h_virial1.data[j*pitch+i] - h_virial2.data[j*pitch+i]);

        // also check that each individual calculation is somewhat close
        BOOST_CHECK_CLOSE(h_force1.data[i].x, h_force2.data[i].x, loose_tol);
        BOOST_CHECK_CLOSE(h_force1.data[i].y, h_force2.data[i].y, loose_tol);
        BOOST_CHECK_CLOSE(h_force1.data[i].z, h_force2.data[i].z, loose_tol);
        BOOST_CHECK_CLOSE(h_force1.data[i].w, h_force2.data[i].w, loose_tol);
        BOOST_CHECK_CLOSE(h_virial1.data[0*pitch+i], h_virial2.data[0*pitch+i], loose_tol);
        BOOST_CHECK_CLOSE(h_virial1.data[1*pitch+i], h_virial2.data[1*pitch+i], loose_tol);
        BOOST_CHECK_CLOSE(h_virial1.data[2*pitch+i], h_virial2.data[2*pitch+i], loose_tol);
        BOOST_CHECK_CLOSE(h_virial1.data[3*pitch+i], h_virial2.data[3*pitch+i], loose_tol);
        BOOST_CHECK_CLOSE(h_virial1.data[4*pitch+i], h_virial2.data[4*pitch+i], loose_tol);
        BOOST_CHECK_CLOSE(h_virial1.data[5*pitch+i], h_virial2.data[5*pitch+i], loose_tol);
        }
    deltaf2 /= double(pdata->getN());
    deltape2 /= double(pdata->getN());
    for (unsigned int i = 0; i < 6; i++)
        deltav2[i] /= double(pdata->getN());

    BOOST_CHECK_SMALL(deltaf2, double(tol_small));
    BOOST_CHECK_SMALL(deltape2, double(tol_small));
    BOOST_CHECK_SMALL(deltav2[0], double(tol_small));
    BOOST_CHECK_SMALL(deltav2[1], double(tol_small));
    BOOST_CHECK_SMALL(deltav2[2], double(tol_small));
    BOOST_CHECK_SMALL(deltav2[3], double(tol_small));
    BOOST_CHECK_SMALL(deltav2[4], double(tol_small));
    BOOST_CHECK_SMALL(deltav2[5], double(tol_small));
    }

//! PotentialPairEwald creator for unit tests
shared_ptr<PotentialPairEwald> base_class_ewald_creator(shared_ptr<SystemDefinition> sysdef,
                                                          shared_ptr<NeighborList> nlist)
    {
    return shared_ptr<PotentialPairEwald>(new PotentialPairEwald(sysdef, nlist));
    }

#ifdef ENABLE_CUDA
//! PotentialPairEwaldGPU creator for unit tests
shared_ptr<PotentialPairEwaldGPU> gpu_ewald_creator(shared_ptr<SystemDefinition> sysdef,
                                                      shared_ptr<NeighborList> nlist)
    {
    nlist->setStorageMode(NeighborList::full);
    shared_ptr<PotentialPairEwaldGPU> ewald(new PotentialPairEwaldGPU(sysdef, nlist));
    // the default block size kills valgrind :) reduce it
    ewald->setBlockSize(64);
    return ewald;
    }
#endif

//! boost test case for particle test on CPU
BOOST_AUTO_TEST_CASE( EwaldForce_particle )
    {
    ewaldforce_creator ewald_creator_base = bind(base_class_ewald_creator, _1, _2);
    ewald_force_particle_test(ewald_creator_base, boost::shared_ptr<ExecutionConfiguration>(new ExecutionConfiguration(ExecutionConfiguration::CPU)));
    }

# ifdef ENABLE_CUDA
//! boost test case for particle test on GPU
BOOST_AUTO_TEST_CASE( EwaldForceGPU_particle )
    {
    ewaldforce_creator ewald_creator_gpu = bind(gpu_ewald_creator, _1, _2);
    ewald_force_particle_test(ewald_creator_gpu, boost::shared_ptr<ExecutionConfiguration>(new ExecutionConfiguration(ExecutionConfiguration::GPU)));
    }

//! boost test case for comparing GPU output to base class output
BOOST_AUTO_TEST_CASE( EwaldForceGPU_compare )
    {
    ewaldforce_creator ewald_creator_gpu = bind(gpu_ewald_creator, _1, _2);
    ewaldforce_creator ewald_creator_base = bind(base_class_ewald_creator, _1, _2);
    ewald_force_comparison_test(ewald_creator_base,
                                 ewald_creator_gpu,
                                 boost::shared_ptr<ExecutionConfiguration>(new ExecutionConfiguration(ExecutionConfiguration::GPU)));
    }

#endif

#ifdef WIN32
#pragma warning( pop )
#endif
<|MERGE_RESOLUTION|>--- conflicted
+++ resolved
@@ -97,7 +97,7 @@
     // periodic boundary conditions will be handeled in another test
     shared_ptr<SystemDefinition> sysdef_3(new SystemDefinition(3, BoxDim(1000.0), 1, 0, 0, 0, 0, exec_conf));
     shared_ptr<ParticleData> pdata_3 = sysdef_3->getParticleData();
-<<<<<<< HEAD
+	pdata_3->setFlags(~PDataFlags(0));
     
     pdata_3->setPosition(0,make_scalar3(0.0,0.0,0.0));
     pdata_3->setPosition(1,make_scalar3(1.0,0.0,0.0));
@@ -106,19 +106,6 @@
     pdata_3->setCharge(1,1.0);
     pdata_3->setCharge(2,-1.0);
 
-=======
-    pdata_3->setFlags(~PDataFlags(0));
-
-    ParticleDataArrays arrays = pdata_3->acquireReadWrite();
-    arrays.x[0] = arrays.y[0] = arrays.z[0] = 0.0;
-    arrays.x[1] = Scalar(1.0); arrays.y[1] = arrays.z[1] = 0.0;
-    arrays.x[2] = Scalar(2.0); arrays.y[2] = arrays.z[2] = 0.0;
-    arrays.charge[0] = 1.0;
-    arrays.charge[1] = 1.0;
-    arrays.charge[2] = -1.0;
-
-    pdata_3->release();
->>>>>>> 4ad83e67
     shared_ptr<NeighborList> nlist_3(new NeighborList(sysdef_3, Scalar(1.3), Scalar(3.0)));
     shared_ptr<PotentialPairEwald> fc_3 = ewald_creator(sysdef_3, nlist_3);
     fc_3->setRcut(0, 0, Scalar(1.3));
