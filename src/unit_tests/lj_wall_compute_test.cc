/*
Highly Optimized Object-Oriented Molecular Dynamics (HOOMD) Open
Source Software License
Copyright (c) 2008 Ames Laboratory Iowa State University
All rights reserved.

Redistribution and use of HOOMD, in source and binary forms, with or
without modification, are permitted, provided that the following
conditions are met:

* Redistributions of source code must retain the above copyright notice,
this list of conditions and the following disclaimer.

* Redistributions in binary form must reproduce the above copyright
notice, this list of conditions and the following disclaimer in the
documentation and/or other materials provided with the distribution.

* Neither the name of the copyright holder nor the names HOOMD's
contributors may be used to endorse or promote products derived from this
software without specific prior written permission.

Disclaimer

THIS SOFTWARE IS PROVIDED BY THE COPYRIGHT HOLDER AND
CONTRIBUTORS ``AS IS''  AND ANY EXPRESS OR IMPLIED WARRANTIES,
INCLUDING, BUT NOT LIMITED TO, THE IMPLIED WARRANTIES OF MERCHANTABILITY
AND FITNESS FOR A PARTICULAR PURPOSE ARE DISCLAIMED. 

IN NO EVENT SHALL THE COPYRIGHT HOLDER OR CONTRIBUTORS  BE LIABLE
FOR ANY DIRECT, INDIRECT, INCIDENTAL, SPECIAL, EXEMPLARY, OR
CONSEQUENTIAL DAMAGES (INCLUDING, BUT NOT LIMITED TO, PROCUREMENT OF
SUBSTITUTE GOODS OR SERVICES; LOSS OF USE, DATA, OR PROFITS; OR BUSINESS
INTERRUPTION) HOWEVER CAUSED AND ON ANY THEORY OF LIABILITY, WHETHER IN
CONTRACT, STRICT LIABILITY, OR TORT (INCLUDING NEGLIGENCE OR OTHERWISE)
ARISING IN ANY WAY OUT OF THE USE OF THIS SOFTWARE, EVEN IF ADVISED OF
THE POSSIBILITY OF SUCH DAMAGE.
*/

// $Id$
// $URL$
// Maintainer: joaander

#ifdef WIN32
#pragma warning( push )
#pragma warning( disable : 4103 4244 )
#endif

#include <iostream>

//! Name the unit test module
#define BOOST_TEST_MODULE LJWallForceTests
#include "boost_utf_configure.h"

#include <boost/test/floating_point_comparison.hpp>
#include <boost/bind.hpp>
#include <boost/function.hpp>
#include <boost/shared_ptr.hpp>

#include "LJWallForceCompute.h"
#include "WallData.h"

#include <math.h>

using namespace std;
using namespace boost;

/*! \file lj_wall_compute_test.cc
	\brief Implements unit tests for LJWallForceCompute and descendants
	\ingroup unit_tests
*/

//! Helper macro for testing if two numbers are close
#define MY_BOOST_CHECK_CLOSE(a,b,c) BOOST_CHECK_CLOSE(a,Scalar(b),Scalar(c))
//! Helper macro for testing if a number is small
#define MY_BOOST_CHECK_SMALL(a,c) BOOST_CHECK_SMALL(a,Scalar(c))

//! Tolerance in percent to use for comparing various LJForceComputes to each other
#ifdef SINGLE_PRECISION
const Scalar tol = Scalar(1);
#else
const Scalar tol = 1e-3;
#endif
//! Global tolerance for check_small comparisons
const Scalar tol_small = 1e-4;

//! Typedef'd LJWallForceCompute factory
typedef boost::function<shared_ptr<LJWallForceCompute> (shared_ptr<SystemDefinition> sysdef, Scalar r_cut)> ljwallforce_creator;

//! Test the ability of the lj wall force compute to actually calculate forces
void ljwall_force_particle_test(ljwallforce_creator ljwall_creator, ExecutionConfiguration exec_conf)
	{
	#ifdef CUDA
	g_gpu_error_checking = true;
	#endif
	
	// this 3 particle test will check proper wall force computation among all 3 axes
<<<<<<< HEAD
	shared_ptr<SystemDefintion> sysdef_3(new SystemDefinition(3, BoxDim(1000.0), 1, 0, 0, 0, 0, exec_conf));
	shared_ptr<ParticleData> pdata_3 = sysdef_3->getParticleData();	

=======
	shared_ptr<ParticleData> pdata_3(new ParticleData(3, BoxDim(1000.0), 1, 0, 0, 0, 0, exec_conf));
>>>>>>> 57e92332
	ParticleDataArrays arrays = pdata_3->acquireReadWrite();
	arrays.x[0] = 0.0; arrays.y[0] = Scalar(1.2); arrays.z[0] = 0.0;	// particle to test wall at pos 0,0,0
	arrays.x[1] = Scalar(12.2); arrays.y[1] = Scalar(-10.0); arrays.z[1] = 0.0;	// particle to test wall at pos 10,0,0
	arrays.x[2] = 0.0; arrays.y[2] = Scalar(10.0); arrays.z[2] = Scalar(-12.9);	// particle to test wall at pos 0,0,-10
	pdata_3->release();
	
	// create the wall force compute with a default cuttoff of 1.0 => all forces should be 0 for the first round
	shared_ptr<LJWallForceCompute> fc_3 = ljwall_creator(sysdef_3, Scalar(1.0));
	
	// pick some parameters
	Scalar epsilon = Scalar(1.15);
	Scalar sigma = Scalar(1.0);
	Scalar alpha = Scalar(1.0);
	Scalar lj1 = Scalar(4.0) * epsilon * pow(sigma,Scalar(12.0));
	Scalar lj2 = alpha * Scalar(4.0) * epsilon * pow(sigma,Scalar(6.0));
	fc_3->setParams(0,lj1,lj2);
	
	// compute the forces
	fc_3->compute(0);
	
	// there are no walls, so all forces should be zero
	ForceDataArrays force_arrays = fc_3->acquire();
	MY_BOOST_CHECK_SMALL(force_arrays.fx[0], tol_small);
	MY_BOOST_CHECK_SMALL(force_arrays.fy[0], tol_small);
	MY_BOOST_CHECK_SMALL(force_arrays.fz[0], tol_small);
	MY_BOOST_CHECK_SMALL(force_arrays.pe[0], tol_small);

	MY_BOOST_CHECK_SMALL(force_arrays.fx[1], tol_small);
	MY_BOOST_CHECK_SMALL(force_arrays.fy[1], tol_small);
	MY_BOOST_CHECK_SMALL(force_arrays.fz[1], tol_small);
	MY_BOOST_CHECK_SMALL(force_arrays.pe[1], tol_small);

	MY_BOOST_CHECK_SMALL(force_arrays.fx[2], tol_small);
	MY_BOOST_CHECK_SMALL(force_arrays.fy[2], tol_small);
	MY_BOOST_CHECK_SMALL(force_arrays.fz[2], tol_small);
	MY_BOOST_CHECK_SMALL(force_arrays.pe[2], tol_small);
	
	// add the walls
	sysdef_3->getWallData()->addWall(Wall(0.0, 0.0, 0.0, 0.0, 1.0, 0.0));
	sysdef_3->getWallData()->addWall(Wall(10.0, 0.0, 0.0, 1.0, 0.0, 0.0));
	sysdef_3->getWallData()->addWall(Wall(0.0, 0.0, -10.0, 0.0, 0.0, 1.0));
	
	// compute the forces again
	fc_3->compute(1);
	
	// they should still be zero
	force_arrays = fc_3->acquire();
	MY_BOOST_CHECK_SMALL(force_arrays.fx[0], tol_small);
	MY_BOOST_CHECK_SMALL(force_arrays.fy[0], tol_small);
	MY_BOOST_CHECK_SMALL(force_arrays.fz[0], tol_small);
	MY_BOOST_CHECK_SMALL(force_arrays.pe[0], tol_small);

	MY_BOOST_CHECK_SMALL(force_arrays.fx[1], tol_small);
	MY_BOOST_CHECK_SMALL(force_arrays.fy[1], tol_small);
	MY_BOOST_CHECK_SMALL(force_arrays.fz[1], tol_small);
	MY_BOOST_CHECK_SMALL(force_arrays.pe[1], tol_small);	

	MY_BOOST_CHECK_SMALL(force_arrays.fx[2], tol_small);
	MY_BOOST_CHECK_SMALL(force_arrays.fy[2], tol_small);
	MY_BOOST_CHECK_SMALL(force_arrays.fz[2], tol_small);
	MY_BOOST_CHECK_SMALL(force_arrays.pe[2], tol_small);

	// increase the cuttoff to check the actual force computation
	fc_3->setRCut(3.0);
	fc_3->compute(2);
	force_arrays = fc_3->acquire();
	MY_BOOST_CHECK_SMALL(force_arrays.fx[0], tol_small);
	MY_BOOST_CHECK_CLOSE(force_arrays.fy[0], -2.54344734, tol);
	MY_BOOST_CHECK_SMALL(force_arrays.fz[0], tol_small);
	MY_BOOST_CHECK_CLOSE(force_arrays.pe[0], -1.0246100807205, tol);

	MY_BOOST_CHECK_CLOSE(force_arrays.fx[1], -0.108697879, tol);
	MY_BOOST_CHECK_SMALL(force_arrays.fy[1], tol_small);
	MY_BOOST_CHECK_SMALL(force_arrays.fz[1], tol_small);
	MY_BOOST_CHECK_CLOSE(force_arrays.pe[1], -0.04021378505, tol);

	MY_BOOST_CHECK_SMALL(force_arrays.fx[2], tol_small);
	MY_BOOST_CHECK_SMALL(force_arrays.fy[2], tol_small);
	MY_BOOST_CHECK_CLOSE(force_arrays.fz[2], 0.0159463169, tol);
	MY_BOOST_CHECK_CLOSE(force_arrays.pe[2], -0.0077203876329103, tol);
	}

//! LJWallForceCompute creator for unit tests
shared_ptr<LJWallForceCompute> base_class_ljwall_creator(shared_ptr<SystemDefinition> sysdef, Scalar r_cut)
	{
	return shared_ptr<LJWallForceCompute>(new LJWallForceCompute(sysdef, r_cut));
	}

//! boost test case for particle test on CPU
BOOST_AUTO_TEST_CASE( LJWallForce_particle )
	{
	ljwallforce_creator ljwall_creator_base = bind(base_class_ljwall_creator, _1, _2);
	ljwall_force_particle_test(ljwall_creator_base, ExecutionConfiguration(ExecutionConfiguration::CPU, 0));
	}

#ifdef WIN32
#pragma warning( pop )
#endif<|MERGE_RESOLUTION|>--- conflicted
+++ resolved
@@ -94,13 +94,9 @@
 	#endif
 	
 	// this 3 particle test will check proper wall force computation among all 3 axes
-<<<<<<< HEAD
-	shared_ptr<SystemDefintion> sysdef_3(new SystemDefinition(3, BoxDim(1000.0), 1, 0, 0, 0, 0, exec_conf));
+	shared_ptr<SystemDefinition> sysdef_3(new SystemDefinition(3, BoxDim(1000.0), 1, 0, 0, 0, 0, exec_conf));
 	shared_ptr<ParticleData> pdata_3 = sysdef_3->getParticleData();	
 
-=======
-	shared_ptr<ParticleData> pdata_3(new ParticleData(3, BoxDim(1000.0), 1, 0, 0, 0, 0, exec_conf));
->>>>>>> 57e92332
 	ParticleDataArrays arrays = pdata_3->acquireReadWrite();
 	arrays.x[0] = 0.0; arrays.y[0] = Scalar(1.2); arrays.z[0] = 0.0;	// particle to test wall at pos 0,0,0
 	arrays.x[1] = Scalar(12.2); arrays.y[1] = Scalar(-10.0); arrays.z[1] = 0.0;	// particle to test wall at pos 10,0,0
